//! # TYL Errors
//!
//! A comprehensive error handling library for the TYL (The YAML Life) framework.
//!
//! This crate provides a unified error type system with built-in retry logic, error classification,
//! and rich context information for debugging and monitoring in hexagonal architecture patterns.
//!
//! ## Features
//!
//! - **Type Safety**: Strongly typed errors with clear semantics
//! - **Error Classification**: Automatic categorization for retry decisions
//! - **Retry Logic**: Built-in exponential backoff calculations
//! - **Rich Context**: Error tracking with UUIDs, timestamps, and metadata
//! - **Extensible**: Custom error categories without modifying core library
//! - **Serialization**: Full serde support for all error types
//! - **Zero Configuration**: Works out of the box with sensible defaults
//!
//! ## Environment Variables
//!
//! tyl-errors supports optional environment variables for runtime behavior:
//!
//! | Variable | Default | Description |
//! |----------|---------|-------------|
//! | `TYL_ERROR_BACKTRACE` | `false` | Enable error backtraces (`true`/`false`) |
//! | `TYL_ERROR_MAX_RETRIES` | `3` | Maximum retry attempts for retriable errors |
//! | `TYL_ERROR_LOG_ERRORS` | `true` | Log errors to stderr (`true`/`false`) |
//! | `TYL_ERROR_LOG_LEVEL` | `INFO` | Log level (`ERROR`/`WARN`/`INFO`/`DEBUG`) |
//! | `RUST_BACKTRACE` | - | Standard Rust backtrace (overrides TYL_ERROR_BACKTRACE) |
//!
//! **Example:**
//! ```bash
//! export TYL_ERROR_BACKTRACE=true
//! export TYL_ERROR_MAX_RETRIES=5
//! export TYL_ERROR_LOG_ERRORS=false
//! export TYL_ERROR_LOG_LEVEL=DEBUG
//! cargo run
//! ```
//!
//! ## Quick Start
//!
//! ```rust
//! use tyl_errors::{TylError, TylResult};
//!
//! fn validate_email(email: &str) -> TylResult<()> {
//!     if !email.contains('@') {
//!         return Err(TylError::validation("email", "Must contain @ symbol"));
//!     }
//!     Ok(())
//! }
//!
//! // Error classification and retry logic with environment configuration
//! let error = TylError::network("Connection timeout");
//!
//! for attempt in 0..TylError::max_retries() {
//!     if error.should_retry(attempt) {
//!         let delay = error.category().retry_delay(attempt + 1);
//!         // Sleep for delay duration, then retry...
//!         break;
//!     }
//! }
//!
//! // Conditional logging based on environment configuration
//! error.log_if_enabled(tyl_errors::LogLevel::Error);
//!
//! // Manual logging check
//! if TylError::log_errors_enabled() && TylError::log_level() >= tyl_errors::LogLevel::Info {
//!     eprintln!("Error occurred: {}", error);
//! }
//! ```
//!
//! ## Custom Error Categories
//!
//! Create domain-specific error categories:
//!
//! ```rust
//! use tyl_errors::{TylError, ErrorClassifier};
//! use std::time::Duration;
//!
//! #[derive(Debug, Clone)]
//! struct PaymentError;
//!
//! impl ErrorClassifier for PaymentError {
//!     fn is_retriable(&self) -> bool { true }
//!     fn retry_delay(&self, attempt: usize) -> Duration {
//!         Duration::from_secs(attempt as u64 * 2)
//!     }
//!     fn category_name(&self) -> &'static str { "Payment" }
//!     fn clone_box(&self) -> Box<dyn ErrorClassifier> {
//!         Box::new(self.clone())
//!     }
//! }
//!
//! let error = TylError::business_logic("Card declined", Box::new(PaymentError));
//! assert!(error.category().is_retriable());
//! ```

// Module declarations
mod category;
mod context;
mod error;
mod retry;
mod settings;

// Re-export main types and traits
pub use error::{TylError, TylResult};
pub use category::{ErrorCategory, ErrorClassifier, BuiltinCategory};
pub use context::ErrorContext;
pub use retry::{RetryableError, RetryPolicy, RetryResult};
pub use settings::{ErrorSettings, LogLevel};

#[cfg(test)]
mod tests {
    use super::*;
    use std::time::Duration;

    #[test]
    fn test_tyl_error_creation_should_create_different_error_types() {
        // Given: different error creation methods
        // When: creating various error types
        let db_error = TylError::database("Connection failed");
        let validation_error = TylError::validation("email", "Invalid format");
        let not_found_error = TylError::not_found("user", "123");

        // Then: errors should match expected types
        assert!(matches!(db_error, TylError::Database { .. }));
        assert!(matches!(validation_error, TylError::Validation { .. }));
        assert!(matches!(not_found_error, TylError::NotFound { .. }));
    }

    #[test]
    fn test_error_display_should_format_correctly() {
        // Given: a validation error with field and message
        // When: converting to string
        let error = TylError::validation("email", "Must be valid email address");

        // Then: should format as expected
        assert_eq!(
            error.to_string(),
            "Validation error: email: Must be valid email address"
        );
    }

    #[test]
    fn test_error_serialization_should_preserve_data() {
        // Given: a not found error
        // When: serializing and deserializing
        let error = TylError::not_found("memory", "abc-123");
        let serialized = serde_json::to_string(&error).unwrap();
        let deserialized: TylError = serde_json::from_str(&serialized).unwrap();

        // Then: data should be preserved
        match (error, deserialized) {
            (
                TylError::NotFound {
                    resource: r1,
                    id: i1,
                },
                TylError::NotFound {
                    resource: r2,
                    id: i2,
                },
            ) => {
                assert_eq!(r1, r2);
                assert_eq!(i1, i2);
            }
            _ => panic!("Serialization failed"),
        }
    }

    #[test]
    fn test_error_categorization_should_classify_correctly() {
        // Given: different error types
        // When: getting their categories
        // Then: should match expected categories
        assert_eq!(
            TylError::database("test").category().category_name(),
            "Transient"
        );
        assert_eq!(
            TylError::network("test").category().category_name(),
            "Network"
        );
        assert_eq!(
            TylError::validation("field", "test")
                .category()
                .category_name(),
            "Validation"
        );
        assert_eq!(
            TylError::not_found("resource", "id")
                .category()
                .category_name(),
            "Permanent"
        );
    }

    #[test]
    fn test_retry_logic_should_identify_retriable_errors() {
        // Given: different error categories
        // When: checking if retriable
        // Then: should match expected behavior
        assert!(ErrorCategory::transient().is_retriable());
        assert!(ErrorCategory::network().is_retriable());
        assert!(!ErrorCategory::permanent().is_retriable());
        assert!(!ErrorCategory::validation().is_retriable());
    }

    #[test]
    fn test_retry_delays_should_use_exponential_backoff() {
        // Given: network error category
        let network = ErrorCategory::network();

        // When: calculating retry delays
        let delay1 = network.retry_delay(1);
        let delay2 = network.retry_delay(2);
        let delay3 = network.retry_delay(3);

        // Then: should use exponential backoff
        assert!(delay2 > delay1);
        assert!(delay3 > delay2);

        // And: should cap at reasonable maximum
        let delay_high = network.retry_delay(20);
        assert!(delay_high.as_secs() <= 60 * 500 / 1000);
    }

    #[test]
    fn test_error_context_should_track_operations() {
        // Given: a network error
        // When: converting to context
        let error = TylError::network("Connection failed");
        let context = error.to_context("test_operation".to_string());

        // Then: should preserve operation details
        assert_eq!(context.operation, "test_operation");
        assert_eq!(context.category.category_name(), "Network");
        assert_eq!(context.attempt_count, 1);
        assert!(context.error_id != uuid::Uuid::nil());
    }

    #[test]
    fn test_error_context_metadata_should_support_builder_pattern() {
        // Given: error context creation
        // When: adding metadata with builder pattern
        let context = ErrorContext::new(
            "api_call".to_string(),
            ErrorCategory::network(),
            "Timeout".to_string(),
        )
        .with_metadata("endpoint".to_string(), serde_json::json!("/api/users"))
        .with_metadata("timeout_ms".to_string(), serde_json::json!(5000));

        // Then: metadata should be added correctly
        assert_eq!(context.metadata.len(), 2);
        assert_eq!(
            context.metadata["endpoint"],
            serde_json::json!("/api/users")
        );
        assert_eq!(context.metadata["timeout_ms"], serde_json::json!(5000));
    }

    #[test]
    fn test_error_context_retry_tracking_should_increment() {
        // Given: error context
        let mut context = ErrorContext::new(
            "retry_operation".to_string(),
            ErrorCategory::network(),
            "Connection failed".to_string(),
        );

        // When: incrementing attempts
        assert_eq!(context.attempt_count, 1);
        context.increment_attempt();

        // Then: count should increment
        assert_eq!(context.attempt_count, 2);
    }

    #[test]
    fn test_custom_error_category_should_be_extensible() {
        // Given: a custom domain-specific error category
        use std::time::Duration;

        #[derive(Debug, Clone)]
        struct PaymentProcessingError;

        impl ErrorClassifier for PaymentProcessingError {
            fn is_retriable(&self) -> bool {
                true
            }
            fn retry_delay(&self, attempt: usize) -> Duration {
                Duration::from_secs(attempt as u64 * 2) // Custom backoff
            }
            fn category_name(&self) -> &'static str {
                "PaymentProcessing"
            }
            fn clone_box(&self) -> Box<dyn ErrorClassifier> {
                Box::new(self.clone())
            }
        }

        // When: creating custom category
        let custom_category = ErrorCategory::Custom(Box::new(PaymentProcessingError));

        // Then: should behave according to custom logic
        assert!(custom_category.is_retriable());
        assert_eq!(custom_category.retry_delay(1), Duration::from_secs(2));
        assert_eq!(custom_category.retry_delay(2), Duration::from_secs(4));
        assert_eq!(custom_category.category_name(), "PaymentProcessing");
    }

    #[test]
    fn test_builtin_categories_should_work_as_before() {
        // Given: builtin categories
        let network = ErrorCategory::Builtin(BuiltinCategory::Network);
        let validation = ErrorCategory::Builtin(BuiltinCategory::Validation);

        // When/Then: should maintain existing behavior
        assert!(network.is_retriable());
        assert!(!validation.is_retriable());
        assert_eq!(network.category_name(), "Network");
        assert_eq!(validation.category_name(), "Validation");
    }

    #[test]
    fn test_tyl_error_with_custom_categories_should_work() {
        // Given: TylError that can return custom categories
        #[derive(Debug, Clone)]
        struct BusinessLogicError;

        impl ErrorClassifier for BusinessLogicError {
            fn is_retriable(&self) -> bool {
                false
            }
            fn retry_delay(&self, _attempt: usize) -> Duration {
                Duration::from_millis(0)
            }
            fn category_name(&self) -> &'static str {
                "BusinessLogic"
            }
            fn clone_box(&self) -> Box<dyn ErrorClassifier> {
                Box::new(self.clone())
            }
        }

        let error =
            TylError::business_logic("Invalid state transition", Box::new(BusinessLogicError));

        // When: getting category
        let category = error.category();

        // Then: should use custom logic
        assert!(!category.is_retriable());
        assert_eq!(category.category_name(), "BusinessLogic");
    }
<<<<<<< HEAD
=======
}

// Implementation will go here - starting with failing tests (TDD red phase)
use chrono::{DateTime, Utc};
use serde::{Deserialize, Serialize};
use std::collections::HashMap;
use std::time::Duration;
use thiserror::Error;
use uuid::Uuid;

/// Log level for error output
#[derive(Debug, Clone, Copy, PartialEq, Eq, PartialOrd, Ord)]
pub enum LogLevel {
    Error = 0,
    Warn = 1,
    Info = 2,
    Debug = 3,
}

impl LogLevel {
    fn from_env() -> Option<Self> {
        std::env::var("TYL_ERROR_LOG_LEVEL").ok().and_then(|level| {
            match level.to_uppercase().as_str() {
                "ERROR" => Some(LogLevel::Error),
                "WARN" | "WARNING" => Some(LogLevel::Warn),
                "INFO" => Some(LogLevel::Info),
                "DEBUG" => Some(LogLevel::Debug),
                _ => None,
            }
        })
    }
}

/// Global error configuration from environment variables
/// Zero-config with sensible defaults to avoid circular dependencies
struct ErrorSettings {
    backtrace_enabled: bool,
    max_retries: usize,
    log_errors: bool,
    log_level: LogLevel,
}

impl ErrorSettings {
    /// Get global error settings from environment variables
    fn global() -> &'static Self {
        use std::sync::OnceLock;
        static SETTINGS: OnceLock<ErrorSettings> = OnceLock::new();

        SETTINGS.get_or_init(|| {
            let backtrace_enabled = std::env::var("TYL_ERROR_BACKTRACE")
                .map(|v| v.to_lowercase() == "true")
                .unwrap_or_else(|_| {
                    // Fall back to RUST_BACKTRACE if TYL_ERROR_BACKTRACE not set
                    std::env::var("RUST_BACKTRACE").is_ok()
                });

            let max_retries = std::env::var("TYL_ERROR_MAX_RETRIES")
                .ok()
                .and_then(|v| v.parse().ok())
                .unwrap_or(3);

            let log_errors = std::env::var("TYL_ERROR_LOG_ERRORS")
                .map(|v| v.to_lowercase() != "false")
                .unwrap_or(true);

            let log_level = LogLevel::from_env().unwrap_or(LogLevel::Info);

            ErrorSettings {
                backtrace_enabled,
                max_retries,
                log_errors,
                log_level,
            }
        })
    }
}

pub type TylResult<T> = Result<T, TylError>;

/// Trait for defining custom error classification behavior.
///
/// This trait allows users to define domain-specific error categories
/// without modifying the core tyl-errors module.
pub trait ErrorClassifier: std::fmt::Debug + Send + Sync {
    /// Determine if this error category should trigger retries.
    fn is_retriable(&self) -> bool;

    /// Calculate the suggested retry delay for this error category.
    fn retry_delay(&self, attempt: usize) -> Duration;

    /// Get a human-readable name for this error category.
    fn category_name(&self) -> &'static str;

    /// Clone this error classifier (needed for ErrorCategory cloning).
    fn clone_box(&self) -> Box<dyn ErrorClassifier>;
}

impl Clone for Box<dyn ErrorClassifier> {
    fn clone(&self) -> Self {
        self.clone_box()
    }
}

// Default classifier for deserialization fallback
fn default_classifier() -> Box<dyn ErrorClassifier> {
    Box::new(BuiltinCategory::Unknown)
}

#[derive(Error, Debug, Clone, Serialize, Deserialize)]
pub enum TylError {
    #[error("Database error: {message}")]
    Database { message: String },

    #[error("Network error: {message}")]
    Network { message: String },

    #[error("Validation error: {field}: {message}")]
    Validation { field: String, message: String },

    #[error("Not found: {resource} with id {id}")]
    NotFound { resource: String, id: String },

    #[error("Conflict: {message}")]
    Conflict { message: String },

    #[error("Internal error: {message}")]
    Internal { message: String },

    #[error("Configuration error: {message}")]
    Configuration { message: String },

    #[error("Feature not implemented: {feature}")]
    NotImplemented { feature: String },

    #[error("Custom error: {message}")]
    Custom {
        message: String,
        #[serde(skip)]
        #[serde(default = "default_classifier")]
        classifier: Box<dyn ErrorClassifier>,
    },
}

/// Built-in error categories provided by tyl-errors.
#[derive(Debug, Clone, Serialize, Deserialize, PartialEq, Eq, Hash)]
pub enum BuiltinCategory {
    Transient,
    Permanent,
    ResourceExhaustion,
    Network,
    Authentication,
    Validation,
    Internal,
    ServiceUnavailable,
    Unknown,
}

/// Extensible error category system.
///
/// Supports both built-in categories and custom user-defined categories.
#[derive(Debug, Clone)]
pub enum ErrorCategory {
    /// Built-in error categories with predefined behavior.
    Builtin(BuiltinCategory),
    /// Custom error categories defined by users.
    Custom(Box<dyn ErrorClassifier>),
}

impl ErrorClassifier for BuiltinCategory {
    fn is_retriable(&self) -> bool {
        matches!(
            self,
            BuiltinCategory::Transient
                | BuiltinCategory::Network
                | BuiltinCategory::ServiceUnavailable
                | BuiltinCategory::ResourceExhaustion
        )
    }

    fn retry_delay(&self, attempt: usize) -> Duration {
        let base_delay = match self {
            BuiltinCategory::Transient => Duration::from_millis(100),
            BuiltinCategory::Network => Duration::from_millis(500),
            BuiltinCategory::ServiceUnavailable => Duration::from_secs(1),
            BuiltinCategory::ResourceExhaustion => Duration::from_secs(5),
            _ => Duration::from_millis(100),
        };

        let multiplier = 2_u32.pow(attempt.min(10) as u32);
        base_delay * multiplier.min(60)
    }

    fn category_name(&self) -> &'static str {
        match self {
            BuiltinCategory::Transient => "Transient",
            BuiltinCategory::Permanent => "Permanent",
            BuiltinCategory::ResourceExhaustion => "ResourceExhaustion",
            BuiltinCategory::Network => "Network",
            BuiltinCategory::Authentication => "Authentication",
            BuiltinCategory::Validation => "Validation",
            BuiltinCategory::Internal => "Internal",
            BuiltinCategory::ServiceUnavailable => "ServiceUnavailable",
            BuiltinCategory::Unknown => "Unknown",
        }
    }

    fn clone_box(&self) -> Box<dyn ErrorClassifier> {
        Box::new(self.clone())
    }
}

// Convenience constructors for built-in categories
impl ErrorCategory {
    pub fn transient() -> Self {
        Self::Builtin(BuiltinCategory::Transient)
    }
    pub fn permanent() -> Self {
        Self::Builtin(BuiltinCategory::Permanent)
    }
    pub fn resource_exhaustion() -> Self {
        Self::Builtin(BuiltinCategory::ResourceExhaustion)
    }
    pub fn network() -> Self {
        Self::Builtin(BuiltinCategory::Network)
    }
    pub fn authentication() -> Self {
        Self::Builtin(BuiltinCategory::Authentication)
    }
    pub fn validation() -> Self {
        Self::Builtin(BuiltinCategory::Validation)
    }
    pub fn internal() -> Self {
        Self::Builtin(BuiltinCategory::Internal)
    }
    pub fn service_unavailable() -> Self {
        Self::Builtin(BuiltinCategory::ServiceUnavailable)
    }
    pub fn unknown() -> Self {
        Self::Builtin(BuiltinCategory::Unknown)
    }

    // Delegate methods to the classifier
    pub fn is_retriable(&self) -> bool {
        match self {
            ErrorCategory::Builtin(builtin) => builtin.is_retriable(),
            ErrorCategory::Custom(custom) => custom.is_retriable(),
        }
    }

    pub fn retry_delay(&self, attempt: usize) -> Duration {
        match self {
            ErrorCategory::Builtin(builtin) => builtin.retry_delay(attempt),
            ErrorCategory::Custom(custom) => custom.retry_delay(attempt),
        }
    }

    pub fn category_name(&self) -> &str {
        match self {
            ErrorCategory::Builtin(builtin) => builtin.category_name(),
            ErrorCategory::Custom(custom) => custom.category_name(),
        }
    }
}

#[derive(Debug, Clone, Serialize, Deserialize)]
pub struct ErrorContext {
    pub error_id: Uuid,
    pub operation: String,
    #[serde(skip)]
    #[serde(default = "ErrorCategory::unknown")]
    pub category: ErrorCategory,
    pub message: String,
    pub occurred_at: DateTime<Utc>,
    pub attempt_count: usize,
    pub metadata: HashMap<String, serde_json::Value>,
}

impl TylError {
    pub fn database<S: Into<String>>(message: S) -> Self {
        Self::Database {
            message: message.into(),
        }
    }

    pub fn network<S: Into<String>>(message: S) -> Self {
        Self::Network {
            message: message.into(),
        }
    }

    pub fn validation<F: Into<String>, M: Into<String>>(field: F, message: M) -> Self {
        Self::Validation {
            field: field.into(),
            message: message.into(),
        }
    }

    pub fn not_found<R: Into<String>, I: Into<String>>(resource: R, id: I) -> Self {
        Self::NotFound {
            resource: resource.into(),
            id: id.into(),
        }
    }

    pub fn conflict<S: Into<String>>(message: S) -> Self {
        Self::Conflict {
            message: message.into(),
        }
    }

    pub fn internal<S: Into<String>>(message: S) -> Self {
        Self::Internal {
            message: message.into(),
        }
    }

    pub fn configuration<S: Into<String>>(message: S) -> Self {
        Self::Configuration {
            message: message.into(),
        }
    }

    pub fn not_implemented<S: Into<String>>(feature: S) -> Self {
        Self::NotImplemented {
            feature: feature.into(),
        }
    }

    pub fn business_logic<S: Into<String>>(
        message: S,
        classifier: Box<dyn ErrorClassifier>,
    ) -> Self {
        Self::Custom {
            message: message.into(),
            classifier,
        }
    }

    pub fn category(&self) -> ErrorCategory {
        match self {
            TylError::Database { .. } => ErrorCategory::transient(),
            TylError::Network { .. } => ErrorCategory::network(),
            TylError::Validation { .. } => ErrorCategory::validation(),
            TylError::NotFound { .. } => ErrorCategory::permanent(),
            TylError::Conflict { .. } => ErrorCategory::permanent(),
            TylError::Internal { .. } => ErrorCategory::internal(),
            TylError::Configuration { .. } => ErrorCategory::permanent(),
            TylError::NotImplemented { .. } => ErrorCategory::permanent(),
            TylError::Custom { classifier, .. } => ErrorCategory::Custom(classifier.clone()),
        }
    }

    pub fn to_context(&self, operation: String) -> ErrorContext {
        ErrorContext::new(operation, self.category(), self.to_string())
    }

    // Convenience methods
    pub fn parsing<S: Into<String>>(message: S) -> Self {
        Self::Validation {
            field: "parsing".to_string(),
            message: message.into(),
        }
    }

    pub fn serialization<S: Into<String>>(message: S) -> Self {
        let msg = message.into();
        Self::Internal {
            message: format!("Serialization error: {msg}"),
        }
    }

    pub fn connection<S: Into<String>>(message: S) -> Self {
        let msg = message.into();
        Self::Network {
            message: format!("Connection error: {msg}"),
        }
    }

    pub fn initialization<S: Into<String>>(message: S) -> Self {
        let msg = message.into();
        Self::Internal {
            message: format!("Initialization error: {msg}"),
        }
    }

    /// Check if backtraces are enabled via environment variables
    ///
    /// Checks TYL_ERROR_BACKTRACE first, falls back to RUST_BACKTRACE
    pub fn backtrace_enabled() -> bool {
        ErrorSettings::global().backtrace_enabled
    }

    /// Get maximum retry attempts from TYL_ERROR_MAX_RETRIES (default: 3)
    pub fn max_retries() -> usize {
        ErrorSettings::global().max_retries
    }

    /// Check if error logging is enabled via TYL_ERROR_LOG_ERRORS (default: true)
    pub fn log_errors_enabled() -> bool {
        ErrorSettings::global().log_errors
    }

    /// Get current log level from TYL_ERROR_LOG_LEVEL (default: INFO)
    pub fn log_level() -> LogLevel {
        ErrorSettings::global().log_level
    }

    /// Check if this error should be retried based on attempt count and max retries
    pub fn should_retry(&self, attempt: usize) -> bool {
        self.category().is_retriable() && attempt < Self::max_retries()
    }

    /// Log error if logging is enabled and meets log level criteria
    pub fn log_if_enabled(&self, level: LogLevel) {
        if Self::log_errors_enabled() && level <= Self::log_level() {
            eprintln!(
                "[{}] {}",
                match level {
                    LogLevel::Error => "ERROR",
                    LogLevel::Warn => "WARN",
                    LogLevel::Info => "INFO",
                    LogLevel::Debug => "DEBUG",
                },
                self
            );
        }
    }
}

// From implementations for common error types
impl From<serde_json::Error> for TylError {
    fn from(err: serde_json::Error) -> Self {
        Self::Internal {
            message: format!("JSON serialization error: {err}"),
        }
    }
}

impl ErrorContext {
    pub fn new(operation: String, category: ErrorCategory, message: String) -> Self {
        Self {
            error_id: Uuid::new_v4(),
            operation,
            category,
            message,
            occurred_at: Utc::now(),
            attempt_count: 1,
            metadata: HashMap::new(),
        }
    }

    pub fn with_metadata(mut self, key: String, value: serde_json::Value) -> Self {
        self.metadata.insert(key, value);
        self
    }

    pub fn increment_attempt(&mut self) {
        self.attempt_count += 1;
    }
>>>>>>> 8ae7b993
}<|MERGE_RESOLUTION|>--- conflicted
+++ resolved
@@ -353,466 +353,4 @@
         assert!(!category.is_retriable());
         assert_eq!(category.category_name(), "BusinessLogic");
     }
-<<<<<<< HEAD
-=======
 }
-
-// Implementation will go here - starting with failing tests (TDD red phase)
-use chrono::{DateTime, Utc};
-use serde::{Deserialize, Serialize};
-use std::collections::HashMap;
-use std::time::Duration;
-use thiserror::Error;
-use uuid::Uuid;
-
-/// Log level for error output
-#[derive(Debug, Clone, Copy, PartialEq, Eq, PartialOrd, Ord)]
-pub enum LogLevel {
-    Error = 0,
-    Warn = 1,
-    Info = 2,
-    Debug = 3,
-}
-
-impl LogLevel {
-    fn from_env() -> Option<Self> {
-        std::env::var("TYL_ERROR_LOG_LEVEL").ok().and_then(|level| {
-            match level.to_uppercase().as_str() {
-                "ERROR" => Some(LogLevel::Error),
-                "WARN" | "WARNING" => Some(LogLevel::Warn),
-                "INFO" => Some(LogLevel::Info),
-                "DEBUG" => Some(LogLevel::Debug),
-                _ => None,
-            }
-        })
-    }
-}
-
-/// Global error configuration from environment variables
-/// Zero-config with sensible defaults to avoid circular dependencies
-struct ErrorSettings {
-    backtrace_enabled: bool,
-    max_retries: usize,
-    log_errors: bool,
-    log_level: LogLevel,
-}
-
-impl ErrorSettings {
-    /// Get global error settings from environment variables
-    fn global() -> &'static Self {
-        use std::sync::OnceLock;
-        static SETTINGS: OnceLock<ErrorSettings> = OnceLock::new();
-
-        SETTINGS.get_or_init(|| {
-            let backtrace_enabled = std::env::var("TYL_ERROR_BACKTRACE")
-                .map(|v| v.to_lowercase() == "true")
-                .unwrap_or_else(|_| {
-                    // Fall back to RUST_BACKTRACE if TYL_ERROR_BACKTRACE not set
-                    std::env::var("RUST_BACKTRACE").is_ok()
-                });
-
-            let max_retries = std::env::var("TYL_ERROR_MAX_RETRIES")
-                .ok()
-                .and_then(|v| v.parse().ok())
-                .unwrap_or(3);
-
-            let log_errors = std::env::var("TYL_ERROR_LOG_ERRORS")
-                .map(|v| v.to_lowercase() != "false")
-                .unwrap_or(true);
-
-            let log_level = LogLevel::from_env().unwrap_or(LogLevel::Info);
-
-            ErrorSettings {
-                backtrace_enabled,
-                max_retries,
-                log_errors,
-                log_level,
-            }
-        })
-    }
-}
-
-pub type TylResult<T> = Result<T, TylError>;
-
-/// Trait for defining custom error classification behavior.
-///
-/// This trait allows users to define domain-specific error categories
-/// without modifying the core tyl-errors module.
-pub trait ErrorClassifier: std::fmt::Debug + Send + Sync {
-    /// Determine if this error category should trigger retries.
-    fn is_retriable(&self) -> bool;
-
-    /// Calculate the suggested retry delay for this error category.
-    fn retry_delay(&self, attempt: usize) -> Duration;
-
-    /// Get a human-readable name for this error category.
-    fn category_name(&self) -> &'static str;
-
-    /// Clone this error classifier (needed for ErrorCategory cloning).
-    fn clone_box(&self) -> Box<dyn ErrorClassifier>;
-}
-
-impl Clone for Box<dyn ErrorClassifier> {
-    fn clone(&self) -> Self {
-        self.clone_box()
-    }
-}
-
-// Default classifier for deserialization fallback
-fn default_classifier() -> Box<dyn ErrorClassifier> {
-    Box::new(BuiltinCategory::Unknown)
-}
-
-#[derive(Error, Debug, Clone, Serialize, Deserialize)]
-pub enum TylError {
-    #[error("Database error: {message}")]
-    Database { message: String },
-
-    #[error("Network error: {message}")]
-    Network { message: String },
-
-    #[error("Validation error: {field}: {message}")]
-    Validation { field: String, message: String },
-
-    #[error("Not found: {resource} with id {id}")]
-    NotFound { resource: String, id: String },
-
-    #[error("Conflict: {message}")]
-    Conflict { message: String },
-
-    #[error("Internal error: {message}")]
-    Internal { message: String },
-
-    #[error("Configuration error: {message}")]
-    Configuration { message: String },
-
-    #[error("Feature not implemented: {feature}")]
-    NotImplemented { feature: String },
-
-    #[error("Custom error: {message}")]
-    Custom {
-        message: String,
-        #[serde(skip)]
-        #[serde(default = "default_classifier")]
-        classifier: Box<dyn ErrorClassifier>,
-    },
-}
-
-/// Built-in error categories provided by tyl-errors.
-#[derive(Debug, Clone, Serialize, Deserialize, PartialEq, Eq, Hash)]
-pub enum BuiltinCategory {
-    Transient,
-    Permanent,
-    ResourceExhaustion,
-    Network,
-    Authentication,
-    Validation,
-    Internal,
-    ServiceUnavailable,
-    Unknown,
-}
-
-/// Extensible error category system.
-///
-/// Supports both built-in categories and custom user-defined categories.
-#[derive(Debug, Clone)]
-pub enum ErrorCategory {
-    /// Built-in error categories with predefined behavior.
-    Builtin(BuiltinCategory),
-    /// Custom error categories defined by users.
-    Custom(Box<dyn ErrorClassifier>),
-}
-
-impl ErrorClassifier for BuiltinCategory {
-    fn is_retriable(&self) -> bool {
-        matches!(
-            self,
-            BuiltinCategory::Transient
-                | BuiltinCategory::Network
-                | BuiltinCategory::ServiceUnavailable
-                | BuiltinCategory::ResourceExhaustion
-        )
-    }
-
-    fn retry_delay(&self, attempt: usize) -> Duration {
-        let base_delay = match self {
-            BuiltinCategory::Transient => Duration::from_millis(100),
-            BuiltinCategory::Network => Duration::from_millis(500),
-            BuiltinCategory::ServiceUnavailable => Duration::from_secs(1),
-            BuiltinCategory::ResourceExhaustion => Duration::from_secs(5),
-            _ => Duration::from_millis(100),
-        };
-
-        let multiplier = 2_u32.pow(attempt.min(10) as u32);
-        base_delay * multiplier.min(60)
-    }
-
-    fn category_name(&self) -> &'static str {
-        match self {
-            BuiltinCategory::Transient => "Transient",
-            BuiltinCategory::Permanent => "Permanent",
-            BuiltinCategory::ResourceExhaustion => "ResourceExhaustion",
-            BuiltinCategory::Network => "Network",
-            BuiltinCategory::Authentication => "Authentication",
-            BuiltinCategory::Validation => "Validation",
-            BuiltinCategory::Internal => "Internal",
-            BuiltinCategory::ServiceUnavailable => "ServiceUnavailable",
-            BuiltinCategory::Unknown => "Unknown",
-        }
-    }
-
-    fn clone_box(&self) -> Box<dyn ErrorClassifier> {
-        Box::new(self.clone())
-    }
-}
-
-// Convenience constructors for built-in categories
-impl ErrorCategory {
-    pub fn transient() -> Self {
-        Self::Builtin(BuiltinCategory::Transient)
-    }
-    pub fn permanent() -> Self {
-        Self::Builtin(BuiltinCategory::Permanent)
-    }
-    pub fn resource_exhaustion() -> Self {
-        Self::Builtin(BuiltinCategory::ResourceExhaustion)
-    }
-    pub fn network() -> Self {
-        Self::Builtin(BuiltinCategory::Network)
-    }
-    pub fn authentication() -> Self {
-        Self::Builtin(BuiltinCategory::Authentication)
-    }
-    pub fn validation() -> Self {
-        Self::Builtin(BuiltinCategory::Validation)
-    }
-    pub fn internal() -> Self {
-        Self::Builtin(BuiltinCategory::Internal)
-    }
-    pub fn service_unavailable() -> Self {
-        Self::Builtin(BuiltinCategory::ServiceUnavailable)
-    }
-    pub fn unknown() -> Self {
-        Self::Builtin(BuiltinCategory::Unknown)
-    }
-
-    // Delegate methods to the classifier
-    pub fn is_retriable(&self) -> bool {
-        match self {
-            ErrorCategory::Builtin(builtin) => builtin.is_retriable(),
-            ErrorCategory::Custom(custom) => custom.is_retriable(),
-        }
-    }
-
-    pub fn retry_delay(&self, attempt: usize) -> Duration {
-        match self {
-            ErrorCategory::Builtin(builtin) => builtin.retry_delay(attempt),
-            ErrorCategory::Custom(custom) => custom.retry_delay(attempt),
-        }
-    }
-
-    pub fn category_name(&self) -> &str {
-        match self {
-            ErrorCategory::Builtin(builtin) => builtin.category_name(),
-            ErrorCategory::Custom(custom) => custom.category_name(),
-        }
-    }
-}
-
-#[derive(Debug, Clone, Serialize, Deserialize)]
-pub struct ErrorContext {
-    pub error_id: Uuid,
-    pub operation: String,
-    #[serde(skip)]
-    #[serde(default = "ErrorCategory::unknown")]
-    pub category: ErrorCategory,
-    pub message: String,
-    pub occurred_at: DateTime<Utc>,
-    pub attempt_count: usize,
-    pub metadata: HashMap<String, serde_json::Value>,
-}
-
-impl TylError {
-    pub fn database<S: Into<String>>(message: S) -> Self {
-        Self::Database {
-            message: message.into(),
-        }
-    }
-
-    pub fn network<S: Into<String>>(message: S) -> Self {
-        Self::Network {
-            message: message.into(),
-        }
-    }
-
-    pub fn validation<F: Into<String>, M: Into<String>>(field: F, message: M) -> Self {
-        Self::Validation {
-            field: field.into(),
-            message: message.into(),
-        }
-    }
-
-    pub fn not_found<R: Into<String>, I: Into<String>>(resource: R, id: I) -> Self {
-        Self::NotFound {
-            resource: resource.into(),
-            id: id.into(),
-        }
-    }
-
-    pub fn conflict<S: Into<String>>(message: S) -> Self {
-        Self::Conflict {
-            message: message.into(),
-        }
-    }
-
-    pub fn internal<S: Into<String>>(message: S) -> Self {
-        Self::Internal {
-            message: message.into(),
-        }
-    }
-
-    pub fn configuration<S: Into<String>>(message: S) -> Self {
-        Self::Configuration {
-            message: message.into(),
-        }
-    }
-
-    pub fn not_implemented<S: Into<String>>(feature: S) -> Self {
-        Self::NotImplemented {
-            feature: feature.into(),
-        }
-    }
-
-    pub fn business_logic<S: Into<String>>(
-        message: S,
-        classifier: Box<dyn ErrorClassifier>,
-    ) -> Self {
-        Self::Custom {
-            message: message.into(),
-            classifier,
-        }
-    }
-
-    pub fn category(&self) -> ErrorCategory {
-        match self {
-            TylError::Database { .. } => ErrorCategory::transient(),
-            TylError::Network { .. } => ErrorCategory::network(),
-            TylError::Validation { .. } => ErrorCategory::validation(),
-            TylError::NotFound { .. } => ErrorCategory::permanent(),
-            TylError::Conflict { .. } => ErrorCategory::permanent(),
-            TylError::Internal { .. } => ErrorCategory::internal(),
-            TylError::Configuration { .. } => ErrorCategory::permanent(),
-            TylError::NotImplemented { .. } => ErrorCategory::permanent(),
-            TylError::Custom { classifier, .. } => ErrorCategory::Custom(classifier.clone()),
-        }
-    }
-
-    pub fn to_context(&self, operation: String) -> ErrorContext {
-        ErrorContext::new(operation, self.category(), self.to_string())
-    }
-
-    // Convenience methods
-    pub fn parsing<S: Into<String>>(message: S) -> Self {
-        Self::Validation {
-            field: "parsing".to_string(),
-            message: message.into(),
-        }
-    }
-
-    pub fn serialization<S: Into<String>>(message: S) -> Self {
-        let msg = message.into();
-        Self::Internal {
-            message: format!("Serialization error: {msg}"),
-        }
-    }
-
-    pub fn connection<S: Into<String>>(message: S) -> Self {
-        let msg = message.into();
-        Self::Network {
-            message: format!("Connection error: {msg}"),
-        }
-    }
-
-    pub fn initialization<S: Into<String>>(message: S) -> Self {
-        let msg = message.into();
-        Self::Internal {
-            message: format!("Initialization error: {msg}"),
-        }
-    }
-
-    /// Check if backtraces are enabled via environment variables
-    ///
-    /// Checks TYL_ERROR_BACKTRACE first, falls back to RUST_BACKTRACE
-    pub fn backtrace_enabled() -> bool {
-        ErrorSettings::global().backtrace_enabled
-    }
-
-    /// Get maximum retry attempts from TYL_ERROR_MAX_RETRIES (default: 3)
-    pub fn max_retries() -> usize {
-        ErrorSettings::global().max_retries
-    }
-
-    /// Check if error logging is enabled via TYL_ERROR_LOG_ERRORS (default: true)
-    pub fn log_errors_enabled() -> bool {
-        ErrorSettings::global().log_errors
-    }
-
-    /// Get current log level from TYL_ERROR_LOG_LEVEL (default: INFO)
-    pub fn log_level() -> LogLevel {
-        ErrorSettings::global().log_level
-    }
-
-    /// Check if this error should be retried based on attempt count and max retries
-    pub fn should_retry(&self, attempt: usize) -> bool {
-        self.category().is_retriable() && attempt < Self::max_retries()
-    }
-
-    /// Log error if logging is enabled and meets log level criteria
-    pub fn log_if_enabled(&self, level: LogLevel) {
-        if Self::log_errors_enabled() && level <= Self::log_level() {
-            eprintln!(
-                "[{}] {}",
-                match level {
-                    LogLevel::Error => "ERROR",
-                    LogLevel::Warn => "WARN",
-                    LogLevel::Info => "INFO",
-                    LogLevel::Debug => "DEBUG",
-                },
-                self
-            );
-        }
-    }
-}
-
-// From implementations for common error types
-impl From<serde_json::Error> for TylError {
-    fn from(err: serde_json::Error) -> Self {
-        Self::Internal {
-            message: format!("JSON serialization error: {err}"),
-        }
-    }
-}
-
-impl ErrorContext {
-    pub fn new(operation: String, category: ErrorCategory, message: String) -> Self {
-        Self {
-            error_id: Uuid::new_v4(),
-            operation,
-            category,
-            message,
-            occurred_at: Utc::now(),
-            attempt_count: 1,
-            metadata: HashMap::new(),
-        }
-    }
-
-    pub fn with_metadata(mut self, key: String, value: serde_json::Value) -> Self {
-        self.metadata.insert(key, value);
-        self
-    }
-
-    pub fn increment_attempt(&mut self) {
-        self.attempt_count += 1;
-    }
->>>>>>> 8ae7b993
-}